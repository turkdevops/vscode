/*---------------------------------------------------------------------------------------------
 *  Copyright (c) Microsoft Corporation. All rights reserved.
 *  Licensed under the MIT License. See License.txt in the project root for license information.
 *--------------------------------------------------------------------------------------------*/

import { timeout } from 'vs/base/common/async';
import { Emitter, Event } from 'vs/base/common/event';
import { IDisposable } from 'vs/base/common/lifecycle';
import { basename } from 'vs/base/common/path';
import { isMacintosh, isWeb, isWindows, OperatingSystem } from 'vs/base/common/platform';
import { URI } from 'vs/base/common/uri';
import { FindReplaceState } from 'vs/editor/contrib/find/findState';
import * as nls from 'vs/nls';
import { ConfigurationTarget, IConfigurationService } from 'vs/platform/configuration/common/configuration';
import { IContextKey, IContextKeyService } from 'vs/platform/contextkey/common/contextkey';
import { IDialogService } from 'vs/platform/dialogs/common/dialogs';
import { IInstantiationService } from 'vs/platform/instantiation/common/instantiation';
import { IPickOptions, IQuickInputService, IQuickPickItem } from 'vs/platform/quickinput/common/quickInput';
import { ITelemetryService } from 'vs/platform/telemetry/common/telemetry';
import { IWorkspaceContextService } from 'vs/platform/workspace/common/workspace';
import { IViewDescriptorService, IViewsService, ViewContainerLocation } from 'vs/workbench/common/views';
import { TerminalConnectionState, IRemoteTerminalService, ITerminalExternalLinkProvider, ITerminalInstance, ITerminalService, ITerminalTab, TerminalShellType, WindowsShellType } from 'vs/workbench/contrib/terminal/browser/terminal';
import { TerminalConfigHelper } from 'vs/workbench/contrib/terminal/browser/terminalConfigHelper';
import { TerminalInstance } from 'vs/workbench/contrib/terminal/browser/terminalInstance';
import { TerminalTab } from 'vs/workbench/contrib/terminal/browser/terminalTab';
import { TerminalViewPane } from 'vs/workbench/contrib/terminal/browser/terminalView';
import { IAvailableShellsRequest, IRemoteTerminalAttachTarget, IShellDefinition, IShellLaunchConfig, ISpawnExtHostProcessRequest, IStartExtensionTerminalRequest, ITerminalConfigHelper, ITerminalLaunchError, ITerminalNativeWindowsDelegate, ITerminalProcessExtHostProxy, KEYBINDING_CONTEXT_TERMINAL_FIND_VISIBLE, KEYBINDING_CONTEXT_TERMINAL_FOCUS, KEYBINDING_CONTEXT_TERMINAL_IS_OPEN, KEYBINDING_CONTEXT_TERMINAL_PROCESS_SUPPORTED, KEYBINDING_CONTEXT_TERMINAL_SHELL_TYPE, LinuxDistro, TERMINAL_VIEW_ID } from 'vs/workbench/contrib/terminal/common/terminal';
import { escapeNonWindowsPath } from 'vs/workbench/contrib/terminal/common/terminalEnvironment';
import { IWorkbenchEnvironmentService } from 'vs/workbench/services/environment/common/environmentService';
import { IExtensionService } from 'vs/workbench/services/extensions/common/extensions';
import { IWorkbenchLayoutService } from 'vs/workbench/services/layout/browser/layoutService';
import { ILifecycleService } from 'vs/workbench/services/lifecycle/common/lifecycle';
import { IRemoteAgentService } from 'vs/workbench/services/remote/common/remoteAgentService';

interface IExtHostReadyEntry {
	promise: Promise<void>;
	resolve: () => void;
}

export class TerminalService implements ITerminalService {
	public _serviceBrand: undefined;

	private _isShuttingDown: boolean;
	private _terminalFocusContextKey: IContextKey<boolean>;
	private _terminalShellTypeContextKey: IContextKey<string>;
	private _findWidgetVisible: IContextKey<boolean>;
	private _terminalTabs: ITerminalTab[] = [];
	private _backgroundedTerminalInstances: ITerminalInstance[] = [];
	private get _terminalInstances(): ITerminalInstance[] {
		return this._terminalTabs.reduce((p, c) => p.concat(c.terminalInstances), <ITerminalInstance[]>[]);
	}
	private _findState: FindReplaceState;
	private _extHostsReady: { [authority: string]: IExtHostReadyEntry | undefined } = {};
	private _activeTabIndex: number;
	private _linkProviders: Set<ITerminalExternalLinkProvider> = new Set();
	private _linkProviderDisposables: Map<ITerminalExternalLinkProvider, IDisposable[]> = new Map();
	private _processSupportContextKey: IContextKey<boolean>;

	public get activeTabIndex(): number { return this._activeTabIndex; }
	public get terminalInstances(): ITerminalInstance[] { return this._terminalInstances; }
	public get terminalTabs(): ITerminalTab[] { return this._terminalTabs; }
	public get isProcessSupportRegistered(): boolean { return !!this._processSupportContextKey.get(); }

	private _configHelper: TerminalConfigHelper;
	private _terminalContainer: HTMLElement | undefined;
	private _nativeWindowsDelegate: ITerminalNativeWindowsDelegate | undefined;
	private _remoteTerminalsInitialized: Promise<void> | undefined;
	private _connectionState: TerminalConnectionState;

	public get configHelper(): ITerminalConfigHelper { return this._configHelper; }

	private readonly _onActiveTabChanged = new Emitter<void>();
	public get onActiveTabChanged(): Event<void> { return this._onActiveTabChanged.event; }
	private readonly _onInstanceCreated = new Emitter<ITerminalInstance>();
	public get onInstanceCreated(): Event<ITerminalInstance> { return this._onInstanceCreated.event; }
	private readonly _onInstanceDisposed = new Emitter<ITerminalInstance>();
	public get onInstanceDisposed(): Event<ITerminalInstance> { return this._onInstanceDisposed.event; }
	private readonly _onInstanceProcessIdReady = new Emitter<ITerminalInstance>();
	public get onInstanceProcessIdReady(): Event<ITerminalInstance> { return this._onInstanceProcessIdReady.event; }
	private readonly _onInstanceLinksReady = new Emitter<ITerminalInstance>();
	public get onInstanceLinksReady(): Event<ITerminalInstance> { return this._onInstanceLinksReady.event; }
	private readonly _onInstanceRequestSpawnExtHostProcess = new Emitter<ISpawnExtHostProcessRequest>();
	public get onInstanceRequestSpawnExtHostProcess(): Event<ISpawnExtHostProcessRequest> { return this._onInstanceRequestSpawnExtHostProcess.event; }
	private readonly _onInstanceRequestStartExtensionTerminal = new Emitter<IStartExtensionTerminalRequest>();
	public get onInstanceRequestStartExtensionTerminal(): Event<IStartExtensionTerminalRequest> { return this._onInstanceRequestStartExtensionTerminal.event; }
	private readonly _onInstanceDimensionsChanged = new Emitter<ITerminalInstance>();
	public get onInstanceDimensionsChanged(): Event<ITerminalInstance> { return this._onInstanceDimensionsChanged.event; }
	private readonly _onInstanceMaximumDimensionsChanged = new Emitter<ITerminalInstance>();
	public get onInstanceMaximumDimensionsChanged(): Event<ITerminalInstance> { return this._onInstanceMaximumDimensionsChanged.event; }
	private readonly _onInstancesChanged = new Emitter<void>();
	public get onInstancesChanged(): Event<void> { return this._onInstancesChanged.event; }
	private readonly _onInstanceTitleChanged = new Emitter<ITerminalInstance | undefined>();
	public get onInstanceTitleChanged(): Event<ITerminalInstance | undefined> { return this._onInstanceTitleChanged.event; }
	private readonly _onActiveInstanceChanged = new Emitter<ITerminalInstance | undefined>();
	public get onActiveInstanceChanged(): Event<ITerminalInstance | undefined> { return this._onActiveInstanceChanged.event; }
	private readonly _onTabDisposed = new Emitter<ITerminalTab>();
	public get onTabDisposed(): Event<ITerminalTab> { return this._onTabDisposed.event; }
	private readonly _onRequestAvailableShells = new Emitter<IAvailableShellsRequest>();
	public get onRequestAvailableShells(): Event<IAvailableShellsRequest> { return this._onRequestAvailableShells.event; }
	private readonly _onDidRegisterProcessSupport = new Emitter<void>();
	public get onDidRegisterProcessSupport(): Event<void> { return this._onDidRegisterProcessSupport.event; }
	private readonly _onDidChangeConnectionState = new Emitter<void>();
	public get onDidChangeConnectionState(): Event<void> { return this._onDidChangeConnectionState.event; }
	public get connectionState(): TerminalConnectionState { return this._connectionState; }

	constructor(
		@IContextKeyService private _contextKeyService: IContextKeyService,
		@IWorkbenchLayoutService private _layoutService: IWorkbenchLayoutService,
		@ILifecycleService lifecycleService: ILifecycleService,
		@IDialogService private _dialogService: IDialogService,
		@IInstantiationService private _instantiationService: IInstantiationService,
		@IExtensionService private _extensionService: IExtensionService,
		@IRemoteAgentService private _remoteAgentService: IRemoteAgentService,
		@IQuickInputService private _quickInputService: IQuickInputService,
		@IConfigurationService private _configurationService: IConfigurationService,
		@IViewsService private _viewsService: IViewsService,
		@IViewDescriptorService private readonly _viewDescriptorService: IViewDescriptorService,
		@IWorkbenchEnvironmentService private readonly _environmentService: IWorkbenchEnvironmentService,
		@IRemoteTerminalService private readonly _remoteTerminalService: IRemoteTerminalService,
		@ITelemetryService private readonly _telemetryService: ITelemetryService,
		@IWorkspaceContextService private readonly _workspaceContextService: IWorkspaceContextService
	) {
		this._activeTabIndex = 0;
		this._isShuttingDown = false;
		this._findState = new FindReplaceState();
		lifecycleService.onBeforeShutdown(async event => event.veto(this._onBeforeShutdown()));
		lifecycleService.onShutdown(() => this._onShutdown());
		this._terminalFocusContextKey = KEYBINDING_CONTEXT_TERMINAL_FOCUS.bindTo(this._contextKeyService);
		this._terminalShellTypeContextKey = KEYBINDING_CONTEXT_TERMINAL_SHELL_TYPE.bindTo(this._contextKeyService);
		this._findWidgetVisible = KEYBINDING_CONTEXT_TERMINAL_FIND_VISIBLE.bindTo(this._contextKeyService);
		this._configHelper = this._instantiationService.createInstance(TerminalConfigHelper);
		this.onTabDisposed(tab => this._removeTab(tab));
		this.onActiveTabChanged(() => {
			const instance = this.getActiveInstance();
			this._onActiveInstanceChanged.fire(instance ? instance : undefined);
		});
		this.onInstanceLinksReady(instance => this._setInstanceLinkProviders(instance));

		this._handleInstanceContextKeys();
		this._processSupportContextKey = KEYBINDING_CONTEXT_TERMINAL_PROCESS_SUPPORTED.bindTo(this._contextKeyService);
		this._processSupportContextKey.set(!isWeb || this._remoteAgentService.getConnection() !== null);

		const enableTerminalReconnection = this.configHelper.config.enablePersistentSessions;
		const serverSpawn = this.configHelper.config.serverSpawn;
		if (!!this._environmentService.remoteAuthority && enableTerminalReconnection && serverSpawn) {
			this._remoteTerminalsInitialized = this._reconnectToRemoteTerminals();
			this._connectionState = TerminalConnectionState.Connecting;
		} else {
			this._connectionState = TerminalConnectionState.Connected;
		}
	}

	private async _reconnectToRemoteTerminals(): Promise<void> {
		const remoteTerms = await this._remoteTerminalService.listTerminals();
		const unattachedRemoteTerms = remoteTerms.filter(term => !this.isAttachedToTerminalWithPid(term.pid));

		/* __GDPR__
			"terminalReconnection" : {
				"count" : { "classification": "SystemMetaData", "purpose": "FeatureInsight", "isMeasurement": true }
			}
		 */
		const data = {
			count: unattachedRemoteTerms.length
		};
		this._telemetryService.publicLog('terminalReconnection', data);
		if (unattachedRemoteTerms.length > 0) {
			// Reattach to all remote terminals
			for (let term of unattachedRemoteTerms) {
				this.createTerminal({ remoteAttach: term });
			}
		}

		this._connectionState = TerminalConnectionState.Connected;
		this._onDidChangeConnectionState.fire();
	}

	public setNativeWindowsDelegate(delegate: ITerminalNativeWindowsDelegate): void {
		this._nativeWindowsDelegate = delegate;
	}

	public setLinuxDistro(linuxDistro: LinuxDistro): void {
		this._configHelper.setLinuxDistro(linuxDistro);
	}

	private _handleInstanceContextKeys(): void {
		const terminalIsOpenContext = KEYBINDING_CONTEXT_TERMINAL_IS_OPEN.bindTo(this._contextKeyService);
		const updateTerminalContextKeys = () => {
			terminalIsOpenContext.set(this.terminalInstances.length > 0);
		};
		this.onInstancesChanged(() => updateTerminalContextKeys());
	}

	public getActiveOrCreateInstance(): ITerminalInstance {
		const activeInstance = this.getActiveInstance();
		return activeInstance ? activeInstance : this.createTerminal(undefined);
	}

	public async requestSpawnExtHostProcess(proxy: ITerminalProcessExtHostProxy, shellLaunchConfig: IShellLaunchConfig, activeWorkspaceRootUri: URI | undefined, cols: number, rows: number, isWorkspaceShellAllowed: boolean): Promise<ITerminalLaunchError | undefined> {
		await this._extensionService.whenInstalledExtensionsRegistered();
		// Wait for the remoteAuthority to be ready (and listening for events) before firing
		// the event to spawn the ext host process
		const conn = this._remoteAgentService.getConnection();
		const remoteAuthority = conn ? conn.remoteAuthority : 'null';
		await this._whenExtHostReady(remoteAuthority);
		return new Promise<ITerminalLaunchError | undefined>(callback => {
			this._onInstanceRequestSpawnExtHostProcess.fire({ proxy, shellLaunchConfig, activeWorkspaceRootUri, cols, rows, isWorkspaceShellAllowed, callback });
		});
	}

	public requestStartExtensionTerminal(proxy: ITerminalProcessExtHostProxy, cols: number, rows: number): Promise<ITerminalLaunchError | undefined> {
		// The initial request came from the extension host, no need to wait for it
		return new Promise<ITerminalLaunchError | undefined>(callback => {
			this._onInstanceRequestStartExtensionTerminal.fire({ proxy, cols, rows, callback });
		});
	}

	public async extHostReady(remoteAuthority: string): Promise<void> {
		this._createExtHostReadyEntry(remoteAuthority);
		this._extHostsReady[remoteAuthority]!.resolve();
	}

	private async _whenExtHostReady(remoteAuthority: string): Promise<void> {
		this._createExtHostReadyEntry(remoteAuthority);
		return this._extHostsReady[remoteAuthority]!.promise;
	}

	private _createExtHostReadyEntry(remoteAuthority: string): void {
		if (this._extHostsReady[remoteAuthority]) {
			return;
		}

		let resolve!: () => void;
		const promise = new Promise<void>(r => resolve = r);
		this._extHostsReady[remoteAuthority] = { promise, resolve };
	}

	private _onBeforeShutdown(): boolean | Promise<boolean> {
		if (this.terminalInstances.length === 0) {
			// No terminal instances, don't veto
			return false;
		}

		if (this.configHelper.config.confirmOnExit) {
			return this._onBeforeShutdownAsync();
		}

		this._isShuttingDown = true;

		return false;
	}

	private async _onBeforeShutdownAsync(): Promise<boolean> {
		// veto if configured to show confirmation and the user choosed not to exit
		const veto = await this._showTerminalCloseConfirmation();
		if (!veto) {
			this._isShuttingDown = true;
		}
		return veto;
	}

	private _onShutdown(): void {
		// Dispose of all instances
		this.terminalInstances.forEach(instance => instance.dispose(true));
	}

	public getTabLabels(): string[] {
		return this._terminalTabs.filter(tab => tab.terminalInstances.length > 0).map((tab, index) => `${index + 1}: ${tab.title ? tab.title : ''}`);
	}

	public getFindState(): FindReplaceState {
		return this._findState;
	}

	private _removeTab(tab: ITerminalTab): void {
		// Get the index of the tab and remove it from the list
		const index = this._terminalTabs.indexOf(tab);
		const activeTab = this.getActiveTab();
		const activeTabIndex = activeTab ? this._terminalTabs.indexOf(activeTab) : -1;
		const wasActiveTab = tab === activeTab;
		if (index !== -1) {
			this._terminalTabs.splice(index, 1);
		}

		// Adjust focus if the tab was active
		if (wasActiveTab && this._terminalTabs.length > 0) {
			// TODO: Only focus the new tab if the removed tab had focus?
			// const hasFocusOnExit = tab.activeInstance.hadFocusOnExit;
			const newIndex = index < this._terminalTabs.length ? index : this._terminalTabs.length - 1;
			this.setActiveTabByIndex(newIndex);
			const activeInstance = this.getActiveInstance();
			if (activeInstance) {
				activeInstance.focus(true);
			}
		} else if (activeTabIndex >= this._terminalTabs.length) {
			const newIndex = this._terminalTabs.length - 1;
			this.setActiveTabByIndex(newIndex);
		}

		// Hide the panel if there are no more instances, provided that VS Code is not shutting
		// down. When shutting down the panel is locked in place so that it is restored upon next
		// launch.
		if (this._terminalTabs.length === 0 && !this._isShuttingDown) {
			this.hidePanel();
			this._onActiveInstanceChanged.fire(undefined);
		}

		// Fire events
		this._onInstancesChanged.fire();
		if (wasActiveTab) {
			this._onActiveTabChanged.fire();
		}
	}

	public refreshActiveTab(): void {
		// Fire active instances changed
		this._onActiveTabChanged.fire();
	}

	public getActiveTab(): ITerminalTab | null {
		if (this._activeTabIndex < 0 || this._activeTabIndex >= this._terminalTabs.length) {
			return null;
		}
		return this._terminalTabs[this._activeTabIndex];
	}

	public getActiveInstance(): ITerminalInstance | null {
		const tab = this.getActiveTab();
		if (!tab) {
			return null;
		}
		return tab.activeInstance;
	}

	public doWithActiveInstance<T>(callback: (terminal: ITerminalInstance) => T): T | void {
		const instance = this.getActiveInstance();
		if (instance) {
			return callback(instance);
		}
	}

	public getInstanceFromId(terminalId: number): ITerminalInstance | undefined {
		let bgIndex = -1;
		this._backgroundedTerminalInstances.forEach((terminalInstance, i) => {
			if (terminalInstance.id === terminalId) {
				bgIndex = i;
			}
		});
		if (bgIndex !== -1) {
			return this._backgroundedTerminalInstances[bgIndex];
		}
		try {
			return this.terminalInstances[this._getIndexFromId(terminalId)];
		} catch {
			return undefined;
		}
	}

	public getInstanceFromIndex(terminalIndex: number): ITerminalInstance {
		return this.terminalInstances[terminalIndex];
	}

	public setActiveInstance(terminalInstance: ITerminalInstance): void {
		// If this was a hideFromUser terminal created by the API this was triggered by show,
		// in which case we need to create the terminal tab
		if (terminalInstance.shellLaunchConfig.hideFromUser) {
			this._showBackgroundTerminal(terminalInstance);
		}
		this.setActiveInstanceByIndex(this._getIndexFromId(terminalInstance.id));
	}

	public setActiveTabByIndex(tabIndex: number): void {
		if (tabIndex >= this._terminalTabs.length) {
			return;
		}

		const didTabChange = this._activeTabIndex !== tabIndex;
		this._activeTabIndex = tabIndex;

		this._terminalTabs.forEach((t, i) => t.setVisible(i === this._activeTabIndex));
		if (didTabChange) {
			this._onActiveTabChanged.fire();
		}
	}

	public isAttachedToTerminal(remoteTerm: IRemoteTerminalAttachTarget): boolean {
		return this.terminalInstances.some(term => term.processId === remoteTerm.pid);
	}

	public async initializeTerminals(): Promise<void> {
<<<<<<< HEAD
		if (this._remoteTerminalsInitialized) {
			await this._remoteTerminalsInitialized;

			if (!this.terminalTabs.length) {
				this.createTerminal(undefined);
=======
		const enableTerminalReconnection = this.configHelper.config.enablePersistentSessions;
		const serverSpawn = this.configHelper.config.serverSpawn;
		if (!!this._environmentService.remoteAuthority && enableTerminalReconnection && serverSpawn) {
			let emptyTab: TerminalTab | undefined;
			if (!this.terminalTabs.length) {
				emptyTab = this._instantiationService.createInstance(TerminalTab, this._terminalContainer, undefined);
				this._terminalTabs.push(emptyTab);
				this._onInstanceTitleChanged.fire(undefined);
			}

			const remoteTerms = await this._remoteTerminalService.listTerminals(true);
			const workspace = this._workspaceContextService.getWorkspace();
			const unattachedWorkspaceRemoteTerms = remoteTerms
				.filter(term => term.workspaceId === workspace.id)
				.filter(term => !this.isAttachedToTerminal(term));

			/* __GDPR__
				"terminalReconnection" : {
					"count" : { "classification": "SystemMetaData", "purpose": "FeatureInsight", "isMeasurement": true }
				}
			 */
			const data = {
				count: unattachedWorkspaceRemoteTerms.length
			};
			this._telemetryService.publicLog('terminalReconnection', data);
			if (unattachedWorkspaceRemoteTerms.length > 0) {
				// Reattach to all remote terminals
				this.createTerminal({ remoteAttach: unattachedWorkspaceRemoteTerms[0] }, emptyTab);
				for (let term of unattachedWorkspaceRemoteTerms.slice(1)) {
					this.createTerminal({ remoteAttach: term });
				}
			} else if (this.terminalTabs.length === 1 && this.terminalTabs[0] === emptyTab) {
				// No terminals to reconnect to, and the only terminal tab is our placeholder
				this.createTerminal(undefined, emptyTab);
			} else if (emptyTab) {
				// There is another tab, need to remove the empty tab
				this._removeTab(emptyTab);
>>>>>>> efb8cba2
			}
		} else if (!this._environmentService.remoteAuthority && this.terminalTabs.length === 0) {
			// Local, just create a terminal
			this.createTerminal();
		}
	}

	private _getInstanceFromGlobalInstanceIndex(index: number): { tab: ITerminalTab, tabIndex: number, instance: ITerminalInstance, localInstanceIndex: number } | null {
		let currentTabIndex = 0;
		while (index >= 0 && currentTabIndex < this._terminalTabs.length) {
			const tab = this._terminalTabs[currentTabIndex];
			const count = tab.terminalInstances.length;
			if (index < count) {
				return {
					tab,
					tabIndex: currentTabIndex,
					instance: tab.terminalInstances[index],
					localInstanceIndex: index
				};
			}
			index -= count;
			currentTabIndex++;
		}
		return null;
	}

	public setActiveInstanceByIndex(terminalIndex: number): void {
		const query = this._getInstanceFromGlobalInstanceIndex(terminalIndex);
		if (!query) {
			return;
		}

		query.tab.setActiveInstanceByIndex(query.localInstanceIndex);
		const didTabChange = this._activeTabIndex !== query.tabIndex;
		this._activeTabIndex = query.tabIndex;
		this._terminalTabs.forEach((t, i) => t.setVisible(i === query.tabIndex));

		// Only fire the event if there was a change
		if (didTabChange) {
			this._onActiveTabChanged.fire();
		}
	}

	public setActiveTabToNext(): void {
		if (this._terminalTabs.length <= 1) {
			return;
		}
		let newIndex = this._activeTabIndex + 1;
		if (newIndex >= this._terminalTabs.length) {
			newIndex = 0;
		}
		this.setActiveTabByIndex(newIndex);
	}

	public setActiveTabToPrevious(): void {
		if (this._terminalTabs.length <= 1) {
			return;
		}
		let newIndex = this._activeTabIndex - 1;
		if (newIndex < 0) {
			newIndex = this._terminalTabs.length - 1;
		}
		this.setActiveTabByIndex(newIndex);
	}

	public splitInstance(instanceToSplit: ITerminalInstance, shellLaunchConfig: IShellLaunchConfig = {}): ITerminalInstance | null {
		const tab = this._getTabForInstance(instanceToSplit);
		if (!tab) {
			return null;
		}

		const instance = tab.split(shellLaunchConfig);
		this._initInstanceListeners(instance);
		this._onInstancesChanged.fire();

		this._terminalTabs.forEach((t, i) => t.setVisible(i === this._activeTabIndex));
		return instance;
	}

	protected _initInstanceListeners(instance: ITerminalInstance): void {
		instance.addDisposable(instance.onDisposed(this._onInstanceDisposed.fire, this._onInstanceDisposed));
		instance.addDisposable(instance.onTitleChanged(this._onInstanceTitleChanged.fire, this._onInstanceTitleChanged));
		instance.addDisposable(instance.onProcessIdReady(this._onInstanceProcessIdReady.fire, this._onInstanceProcessIdReady));
		instance.addDisposable(instance.onLinksReady(this._onInstanceLinksReady.fire, this._onInstanceLinksReady));
		instance.addDisposable(instance.onDimensionsChanged(() => this._onInstanceDimensionsChanged.fire(instance)));
		instance.addDisposable(instance.onMaximumDimensionsChanged(() => this._onInstanceMaximumDimensionsChanged.fire(instance)));
		instance.addDisposable(instance.onFocus(this._onActiveInstanceChanged.fire, this._onActiveInstanceChanged));
	}

	public registerProcessSupport(isSupported: boolean): void {
		if (!isSupported) {
			return;
		}
		this._processSupportContextKey.set(isSupported);
		this._onDidRegisterProcessSupport.fire();
	}

	public registerLinkProvider(linkProvider: ITerminalExternalLinkProvider): IDisposable {
		const disposables: IDisposable[] = [];
		this._linkProviders.add(linkProvider);
		for (const instance of this.terminalInstances) {
			if (instance.areLinksReady) {
				disposables.push(instance.registerLinkProvider(linkProvider));
			}
		}
		this._linkProviderDisposables.set(linkProvider, disposables);
		return {
			dispose: () => {
				const disposables = this._linkProviderDisposables.get(linkProvider) || [];
				for (const disposable of disposables) {
					disposable.dispose();
				}
				this._linkProviders.delete(linkProvider);
			}
		};
	}

	private _setInstanceLinkProviders(instance: ITerminalInstance): void {
		for (const linkProvider of this._linkProviders) {
			const disposables = this._linkProviderDisposables.get(linkProvider);
			const provider = instance.registerLinkProvider(linkProvider);
			disposables?.push(provider);
		}
	}

	private _getTabForInstance(instance: ITerminalInstance): ITerminalTab | undefined {
		return this._terminalTabs.find(tab => tab.terminalInstances.indexOf(instance) !== -1);
	}

	public async showPanel(focus?: boolean): Promise<void> {
		const pane = this._viewsService.getActiveViewWithId(TERMINAL_VIEW_ID) as TerminalViewPane;
		if (!pane) {
			await this._viewsService.openView(TERMINAL_VIEW_ID, focus);
		}
		if (focus) {
			// Do the focus call asynchronously as going through the
			// command palette will force editor focus
			await timeout(0);
			const instance = this.getActiveInstance();
			if (instance) {
				await instance.focusWhenReady(true);
			}
		}
	}

	private _getIndexFromId(terminalId: number): number {
		let terminalIndex = -1;
		this.terminalInstances.forEach((terminalInstance, i) => {
			if (terminalInstance.id === terminalId) {
				terminalIndex = i;
			}
		});
		if (terminalIndex === -1) {
			throw new Error(`Terminal with ID ${terminalId} does not exist (has it already been disposed?)`);
		}
		return terminalIndex;
	}

	public async manageWorkspaceShellPermissions(): Promise<void> {
		const allowItem: IQuickPickItem = { label: nls.localize('workbench.action.terminal.allowWorkspaceShell', "Allow Workspace Shell Configuration") };
		const disallowItem: IQuickPickItem = { label: nls.localize('workbench.action.terminal.disallowWorkspaceShell', "Disallow Workspace Shell Configuration") };
		const value = await this._quickInputService.pick([allowItem, disallowItem], { canPickMany: false });
		if (!value) {
			return;
		}
		this.configHelper.setWorkspaceShellAllowed(value === allowItem);
	}

	protected async _showTerminalCloseConfirmation(): Promise<boolean> {
		let message: string;
		if (this.terminalInstances.length === 1) {
			message = nls.localize('terminalService.terminalCloseConfirmationSingular', "There is an active terminal session, do you want to kill it?");
		} else {
			message = nls.localize('terminalService.terminalCloseConfirmationPlural', "There are {0} active terminal sessions, do you want to kill them?", this.terminalInstances.length);
		}
		const res = await this._dialogService.confirm({
			message,
			type: 'warning',
		});
		return !res.confirmed;
	}

	public preparePathForTerminalAsync(originalPath: string, executable: string, title: string, shellType: TerminalShellType): Promise<string> {
		return new Promise<string>(c => {
			if (!executable) {
				c(originalPath);
				return;
			}

			const hasSpace = originalPath.indexOf(' ') !== -1;

			const pathBasename = basename(executable, '.exe');
			const isPowerShell = pathBasename === 'pwsh' ||
				title === 'pwsh' ||
				pathBasename === 'powershell' ||
				title === 'powershell';

			if (isPowerShell && (hasSpace || originalPath.indexOf('\'') !== -1)) {
				c(`& '${originalPath.replace(/'/g, '\'\'')}'`);
				return;
			}

			if (isWindows) {
				// 17063 is the build number where wsl path was introduced.
				// Update Windows uriPath to be executed in WSL.
				if (shellType !== undefined) {
					if (shellType === WindowsShellType.GitBash) {
						c(originalPath.replace(/\\/g, '/'));
						return;
					}
					else if (shellType === WindowsShellType.Wsl) {
						if (this._nativeWindowsDelegate && this._nativeWindowsDelegate.getWindowsBuildNumber() >= 17063) {
							c(this._nativeWindowsDelegate.getWslPath(originalPath));
						} else {
							c(originalPath.replace(/\\/g, '/'));
						}
						return;
					}

					if (hasSpace) {
						c('"' + originalPath + '"');
					} else {
						c(originalPath);
					}
				} else {
					const lowerExecutable = executable.toLowerCase();
					if (this._nativeWindowsDelegate && this._nativeWindowsDelegate.getWindowsBuildNumber() >= 17063 &&
						(lowerExecutable.indexOf('wsl') !== -1 || (lowerExecutable.indexOf('bash.exe') !== -1 && lowerExecutable.toLowerCase().indexOf('git') === -1))) {
						c(this._nativeWindowsDelegate.getWslPath(originalPath));
						return;
					} else if (hasSpace) {
						c('"' + originalPath + '"');
					} else {
						c(originalPath);
					}
				}

				return;
			}

			c(escapeNonWindowsPath(originalPath));
		});
	}

	public async selectDefaultShell(): Promise<void> {
		const shells = await this._detectShells();
		const options: IPickOptions<IQuickPickItem> = {
			placeHolder: nls.localize('terminal.integrated.chooseWindowsShell', "Select your preferred terminal shell, you can change this later in your settings")
		};
		const quickPickItems = shells.map((s): IQuickPickItem => {
			return { label: s.label, description: s.path };
		});
		const value = await this._quickInputService.pick(quickPickItems, options);
		if (!value) {
			return undefined;
		}
		const shell = value.description;
		const env = await this._remoteAgentService.getEnvironment();
		let platformKey: string;
		if (env) {
			platformKey = env.os === OperatingSystem.Windows ? 'windows' : (env.os === OperatingSystem.Macintosh ? 'osx' : 'linux');
		} else {
			platformKey = isWindows ? 'windows' : (isMacintosh ? 'osx' : 'linux');
		}
		await this._configurationService.updateValue(`terminal.integrated.shell.${platformKey}`, shell, ConfigurationTarget.USER);
	}

	private _detectShells(): Promise<IShellDefinition[]> {
		return new Promise(r => this._onRequestAvailableShells.fire({ callback: r }));
	}


	public createInstance(container: HTMLElement | undefined, shellLaunchConfig: IShellLaunchConfig): ITerminalInstance {
		const instance = this._instantiationService.createInstance(TerminalInstance, this._terminalFocusContextKey, this._terminalShellTypeContextKey, this._configHelper, container, shellLaunchConfig);
		this._onInstanceCreated.fire(instance);
		return instance;
	}

	public createTerminal(shell: IShellLaunchConfig = {}): ITerminalInstance {
		if (!this.isProcessSupportRegistered) {
			throw new Error('Could not create terminal when process support is not registered');
		}
		if (shell.hideFromUser) {
			const instance = this.createInstance(undefined, shell);
			this._backgroundedTerminalInstances.push(instance);
			this._initInstanceListeners(instance);
			return instance;
		}

		const terminalTab = this._instantiationService.createInstance(TerminalTab, this._terminalContainer, shell);
		this._terminalTabs.push(terminalTab);

		const instance = terminalTab.terminalInstances[0];

		terminalTab.addDisposable(terminalTab.onDisposed(this._onTabDisposed.fire, this._onTabDisposed));
		terminalTab.addDisposable(terminalTab.onInstancesChanged(this._onInstancesChanged.fire, this._onInstancesChanged));
		this._initInstanceListeners(instance);
		if (this.terminalInstances.length === 1) {
			// It's the first instance so it should be made active automatically
			this.setActiveInstanceByIndex(0);
		}
		this._onInstancesChanged.fire();
		return instance;
	}

	protected _showBackgroundTerminal(instance: ITerminalInstance): void {
		this._backgroundedTerminalInstances.splice(this._backgroundedTerminalInstances.indexOf(instance), 1);
		instance.shellLaunchConfig.hideFromUser = false;
		const terminalTab = this._instantiationService.createInstance(TerminalTab, this._terminalContainer, instance);
		this._terminalTabs.push(terminalTab);
		terminalTab.addDisposable(terminalTab.onDisposed(this._onTabDisposed.fire, this._onTabDisposed));
		terminalTab.addDisposable(terminalTab.onInstancesChanged(this._onInstancesChanged.fire, this._onInstancesChanged));
		if (this.terminalInstances.length === 1) {
			// It's the first instance so it should be made active automatically
			this.setActiveInstanceByIndex(0);
		}
		this._onInstancesChanged.fire();
	}

	public async focusFindWidget(): Promise<void> {
		await this.showPanel(false);
		const pane = this._viewsService.getActiveViewWithId(TERMINAL_VIEW_ID) as TerminalViewPane;
		pane.focusFindWidget();
		this._findWidgetVisible.set(true);
	}

	public hideFindWidget(): void {
		const pane = this._viewsService.getActiveViewWithId(TERMINAL_VIEW_ID) as TerminalViewPane;
		if (pane) {
			pane.hideFindWidget();
			this._findWidgetVisible.reset();
			pane.focus();
		}
	}

	public findNext(): void {
		const pane = this._viewsService.getActiveViewWithId(TERMINAL_VIEW_ID) as TerminalViewPane;
		if (pane) {
			pane.showFindWidget();
			pane.getFindWidget().find(false);
		}
	}

	public findPrevious(): void {
		const pane = this._viewsService.getActiveViewWithId(TERMINAL_VIEW_ID) as TerminalViewPane;
		if (pane) {
			pane.showFindWidget();
			pane.getFindWidget().find(true);
		}
	}

	public setContainers(panelContainer: HTMLElement, terminalContainer: HTMLElement): void {
		this._configHelper.panelContainer = panelContainer;
		this._terminalContainer = terminalContainer;
		this._terminalTabs.forEach(tab => tab.attachToElement(terminalContainer));
	}

	public hidePanel(): void {
		// Hide the panel if the terminal is in the panel and it has no sibling views
		const location = this._viewDescriptorService.getViewLocationById(TERMINAL_VIEW_ID);
		if (location === ViewContainerLocation.Panel) {
			const panel = this._viewDescriptorService.getViewContainerByViewId(TERMINAL_VIEW_ID);
			if (panel && this._viewDescriptorService.getViewContainerModel(panel).activeViewDescriptors.length === 1) {
				this._layoutService.setPanelHidden(true);
			}
		}
	}
}<|MERGE_RESOLUTION|>--- conflicted
+++ resolved
@@ -151,8 +151,11 @@
 	}
 
 	private async _reconnectToRemoteTerminals(): Promise<void> {
-		const remoteTerms = await this._remoteTerminalService.listTerminals();
-		const unattachedRemoteTerms = remoteTerms.filter(term => !this.isAttachedToTerminalWithPid(term.pid));
+		const remoteTerms = await this._remoteTerminalService.listTerminals(true);
+		const workspace = this._workspaceContextService.getWorkspace();
+		const unattachedWorkspaceRemoteTerms = remoteTerms
+			.filter(term => term.workspaceId === workspace.id)
+			.filter(term => !this.isAttachedToTerminal(term));
 
 		/* __GDPR__
 			"terminalReconnection" : {
@@ -160,12 +163,12 @@
 			}
 		 */
 		const data = {
-			count: unattachedRemoteTerms.length
+			count: unattachedWorkspaceRemoteTerms.length
 		};
 		this._telemetryService.publicLog('terminalReconnection', data);
-		if (unattachedRemoteTerms.length > 0) {
+		if (unattachedWorkspaceRemoteTerms.length > 0) {
 			// Reattach to all remote terminals
-			for (let term of unattachedRemoteTerms) {
+			for (let term of unattachedWorkspaceRemoteTerms) {
 				this.createTerminal({ remoteAttach: term });
 			}
 		}
@@ -387,51 +390,11 @@
 	}
 
 	public async initializeTerminals(): Promise<void> {
-<<<<<<< HEAD
 		if (this._remoteTerminalsInitialized) {
 			await this._remoteTerminalsInitialized;
 
 			if (!this.terminalTabs.length) {
 				this.createTerminal(undefined);
-=======
-		const enableTerminalReconnection = this.configHelper.config.enablePersistentSessions;
-		const serverSpawn = this.configHelper.config.serverSpawn;
-		if (!!this._environmentService.remoteAuthority && enableTerminalReconnection && serverSpawn) {
-			let emptyTab: TerminalTab | undefined;
-			if (!this.terminalTabs.length) {
-				emptyTab = this._instantiationService.createInstance(TerminalTab, this._terminalContainer, undefined);
-				this._terminalTabs.push(emptyTab);
-				this._onInstanceTitleChanged.fire(undefined);
-			}
-
-			const remoteTerms = await this._remoteTerminalService.listTerminals(true);
-			const workspace = this._workspaceContextService.getWorkspace();
-			const unattachedWorkspaceRemoteTerms = remoteTerms
-				.filter(term => term.workspaceId === workspace.id)
-				.filter(term => !this.isAttachedToTerminal(term));
-
-			/* __GDPR__
-				"terminalReconnection" : {
-					"count" : { "classification": "SystemMetaData", "purpose": "FeatureInsight", "isMeasurement": true }
-				}
-			 */
-			const data = {
-				count: unattachedWorkspaceRemoteTerms.length
-			};
-			this._telemetryService.publicLog('terminalReconnection', data);
-			if (unattachedWorkspaceRemoteTerms.length > 0) {
-				// Reattach to all remote terminals
-				this.createTerminal({ remoteAttach: unattachedWorkspaceRemoteTerms[0] }, emptyTab);
-				for (let term of unattachedWorkspaceRemoteTerms.slice(1)) {
-					this.createTerminal({ remoteAttach: term });
-				}
-			} else if (this.terminalTabs.length === 1 && this.terminalTabs[0] === emptyTab) {
-				// No terminals to reconnect to, and the only terminal tab is our placeholder
-				this.createTerminal(undefined, emptyTab);
-			} else if (emptyTab) {
-				// There is another tab, need to remove the empty tab
-				this._removeTab(emptyTab);
->>>>>>> efb8cba2
 			}
 		} else if (!this._environmentService.remoteAuthority && this.terminalTabs.length === 0) {
 			// Local, just create a terminal
