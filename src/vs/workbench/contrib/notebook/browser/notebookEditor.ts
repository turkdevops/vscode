/*---------------------------------------------------------------------------------------------
 *  Copyright (c) Microsoft Corporation. All rights reserved.
 *  Licensed under the MIT License. See License.txt in the project root for license information.
 *--------------------------------------------------------------------------------------------*/

import { getZoomLevel } from 'vs/base/browser/browser';
import * as DOM from 'vs/base/browser/dom';
import { IMouseWheelEvent } from 'vs/base/browser/mouseEvent';
import { CancellationToken } from 'vs/base/common/cancellation';
import { DisposableStore, MutableDisposable } from 'vs/base/common/lifecycle';
import 'vs/css!./notebook';
import { IEditorOptions } from 'vs/editor/common/config/editorOptions';
import { BareFontInfo } from 'vs/editor/common/config/fontInfo';
import { IConfigurationService } from 'vs/platform/configuration/common/configuration';
import { IContextKey, IContextKeyService } from 'vs/platform/contextkey/common/contextkey';
import { IEnvironmentService } from 'vs/platform/environment/common/environment';
import { IInstantiationService } from 'vs/platform/instantiation/common/instantiation';
import { IStorageService } from 'vs/platform/storage/common/storage';
import { ITelemetryService } from 'vs/platform/telemetry/common/telemetry';
import { contrastBorder, editorBackground, focusBorder, foreground, textBlockQuoteBackground, textBlockQuoteBorder, textLinkActiveForeground, textLinkForeground, textPreformatForeground } from 'vs/platform/theme/common/colorRegistry';
import { IThemeService, registerThemingParticipant } from 'vs/platform/theme/common/themeService';
import { BaseEditor } from 'vs/workbench/browser/parts/editor/baseEditor';
import { EditorOptions, IEditorMemento, ICompositeCodeEditor, IEditorCloseEvent } from 'vs/workbench/common/editor';
<<<<<<< HEAD
import { INotebookEditor, NotebookLayoutInfo, CellState, NOTEBOOK_EDITOR_FOCUSED } from 'vs/workbench/contrib/notebook/browser/notebookBrowser';
=======
import { INotebookEditor, NotebookLayoutInfo, CellState, CellFocusMode, ICellViewModel } from 'vs/workbench/contrib/notebook/browser/notebookBrowser';
>>>>>>> e6fd2cf4
import { NotebookEditorInput, NotebookEditorModel } from 'vs/workbench/contrib/notebook/browser/notebookEditorInput';
import { INotebookService } from 'vs/workbench/contrib/notebook/browser/notebookService';
import { OutputRenderer } from 'vs/workbench/contrib/notebook/browser/view/output/outputRenderer';
import { BackLayerWebView } from 'vs/workbench/contrib/notebook/browser/view/renderers/backLayerWebView';
import { CodeCellRenderer, MarkdownCellRenderer, NotebookCellListDelegate } from 'vs/workbench/contrib/notebook/browser/view/renderers/cellRenderer';
import { CELL_MARGIN, NotebookCellsSplice, IOutput, CellKind } from 'vs/workbench/contrib/notebook/common/notebookCommon';
import { IWebviewService } from 'vs/workbench/contrib/webview/browser/webview';
import { getExtraColor } from 'vs/workbench/contrib/welcome/walkThrough/common/walkThroughUtils';
import { IEditorGroup, IEditorGroupsService } from 'vs/workbench/services/editor/common/editorGroupsService';
import { ICodeEditor } from 'vs/editor/browser/editorBrowser';
import { IEditor } from 'vs/editor/common/editorCommon';
import { IResourceEditorInput } from 'vs/platform/editor/common/editor';
import { Emitter, Event } from 'vs/base/common/event';
import { NotebookCellList } from 'vs/workbench/contrib/notebook/browser/view/notebookCellList';
import { NotebookFindWidget } from 'vs/workbench/contrib/notebook/browser/contrib/notebookFindWidget';
import { NotebookViewModel, INotebookEditorViewState, IModelDecorationsChangeAccessor } from 'vs/workbench/contrib/notebook/browser/viewModel/notebookViewModel';
import { IEditorGroupView } from 'vs/workbench/browser/parts/editor/editor';
import { CellViewModel } from 'vs/workbench/contrib/notebook/browser/viewModel/notebookCellViewModel';
import { Range } from 'vs/editor/common/core/range';

const $ = DOM.$;
const NOTEBOOK_EDITOR_VIEW_STATE_PREFERENCE_KEY = 'NotebookEditorViewState';

export class NotebookEditorOptions extends EditorOptions {

	readonly cellOptions?: IResourceEditorInput;

	constructor(options: Partial<NotebookEditorOptions>) {
		super();
		this.overwrite(options);
		this.cellOptions = options.cellOptions;
	}

	with(options: Partial<NotebookEditorOptions>): NotebookEditorOptions {
		return new NotebookEditorOptions({ ...this, ...options });
	}
}

export class NotebookCodeEditors implements ICompositeCodeEditor {

	private readonly _disposables = new DisposableStore();
	private readonly _onDidChangeActiveEditor = new Emitter<this>();
	readonly onDidChangeActiveEditor: Event<this> = this._onDidChangeActiveEditor.event;

	constructor(
		private _list: NotebookCellList,
		private _renderedEditors: Map<ICellViewModel, ICodeEditor | undefined>
	) {
		_list.onDidChangeFocus(e => this._onDidChangeActiveEditor.fire(this), undefined, this._disposables);
	}

	dispose(): void {
		this._onDidChangeActiveEditor.dispose();
		this._disposables.dispose();
	}

	get activeCodeEditor(): IEditor | undefined {
		const [focused] = this._list.getFocusedElements();
		return focused instanceof CellViewModel
			? this._renderedEditors.get(focused)
			: undefined;
	}
}

export class NotebookEditor extends BaseEditor implements INotebookEditor {
	static readonly ID: string = 'workbench.editor.notebook';
	private rootElement!: HTMLElement;
	private body!: HTMLElement;
	private webview: BackLayerWebView | null = null;
	private list: NotebookCellList | undefined;
	private control: ICompositeCodeEditor | undefined;
	private renderedEditors: Map<ICellViewModel, ICodeEditor | undefined> = new Map();
	private notebookViewModel: NotebookViewModel | undefined;
	private localStore: DisposableStore = this._register(new DisposableStore());
	private editorMemento: IEditorMemento<INotebookEditorViewState>;
	private readonly groupListener = this._register(new MutableDisposable());
	private fontInfo: BareFontInfo | undefined;
	private dimension: DOM.Dimension | null = null;
	private editorFocus: IContextKey<boolean> | null = null;
	private outputRenderer: OutputRenderer;
	private findWidget: NotebookFindWidget;

	constructor(
		@ITelemetryService telemetryService: ITelemetryService,
		@IThemeService themeService: IThemeService,
		@IInstantiationService private readonly instantiationService: IInstantiationService,
		@IStorageService storageService: IStorageService,
		@IWebviewService private webviewService: IWebviewService,
		@INotebookService private notebookService: INotebookService,
		@IEditorGroupsService editorGroupService: IEditorGroupsService,
		@IConfigurationService private readonly configurationService: IConfigurationService,
		@IEnvironmentService private readonly environmentSerice: IEnvironmentService,
		@IContextKeyService private readonly contextKeyService: IContextKeyService,
	) {
		super(NotebookEditor.ID, telemetryService, themeService, storageService);

		this.editorMemento = this.getEditorMemento<INotebookEditorViewState>(editorGroupService, NOTEBOOK_EDITOR_VIEW_STATE_PREFERENCE_KEY);
		this.outputRenderer = new OutputRenderer(this, this.instantiationService);
		this.findWidget = this.instantiationService.createInstance(NotebookFindWidget, this);
		this.findWidget.updateTheme(this.themeService.getColorTheme());
	}

	get viewModel() {
		return this.notebookViewModel;
	}

	get minimumWidth(): number { return 375; }
	get maximumWidth(): number { return Number.POSITIVE_INFINITY; }

	// these setters need to exist because this extends from BaseEditor
	set minimumWidth(value: number) { /*noop*/ }
	set maximumWidth(value: number) { /*noop*/ }


	//#region Editor Core


	public get isNotebookEditor() {
		return true;
	}

	protected createEditor(parent: HTMLElement): void {
		this.rootElement = DOM.append(parent, $('.notebook-editor'));
		this.createBody(this.rootElement);
		this.generateFontInfo();
		this.editorFocus = NOTEBOOK_EDITOR_FOCUSED.bindTo(this.contextKeyService);
		this._register(this.onDidFocus(() => {
			this.editorFocus?.set(true);
		}));

		this._register(this.onDidBlur(() => {
			this.editorFocus?.set(false);
		}));
	}

	private generateFontInfo(): void {
		const editorOptions = this.configurationService.getValue<IEditorOptions>('editor');
		this.fontInfo = BareFontInfo.createFromRawSettings(editorOptions, getZoomLevel());
	}

	private createBody(parent: HTMLElement): void {
		this.body = document.createElement('div');
		DOM.addClass(this.body, 'cell-list-container');
		this.createCellList();
		DOM.append(parent, this.body);
		DOM.append(parent, this.findWidget.getDomNode());
	}

	private createCellList(): void {
		DOM.addClass(this.body, 'cell-list-container');

		const renders = [
			this.instantiationService.createInstance(CodeCellRenderer, this, this.renderedEditors),
			this.instantiationService.createInstance(MarkdownCellRenderer, this),
		];

		this.list = <NotebookCellList>this.instantiationService.createInstance(
			NotebookCellList,
			'NotebookCellList',
			this.body,
			this.instantiationService.createInstance(NotebookCellListDelegate),
			renders,
			this.contextKeyService,
			{
				setRowLineHeight: false,
				setRowHeight: false,
				supportDynamicHeights: true,
				horizontalScrolling: false,
				keyboardSupport: false,
				mouseSupport: true,
				multipleSelectionSupport: false,
				enableKeyboardNavigation: true,
				overrideStyles: {
					listBackground: editorBackground,
					listActiveSelectionBackground: editorBackground,
					listActiveSelectionForeground: foreground,
					listFocusAndSelectionBackground: editorBackground,
					listFocusAndSelectionForeground: foreground,
					listFocusBackground: editorBackground,
					listFocusForeground: foreground,
					listHoverForeground: foreground,
					listHoverBackground: editorBackground,
					listHoverOutline: focusBorder,
					listFocusOutline: focusBorder,
					listInactiveSelectionBackground: editorBackground,
					listInactiveSelectionForeground: foreground,
					listInactiveFocusBackground: editorBackground,
					listInactiveFocusOutline: editorBackground,
				}
			},
		);

		this.control = new NotebookCodeEditors(this.list, this.renderedEditors);
		this.webview = new BackLayerWebView(this.webviewService, this.notebookService, this, this.environmentSerice);
		this.list.rowsContainer.appendChild(this.webview.element);
		this._register(this.list);
	}

	getControl() {
		return this.control;
	}

	onHide() {
		this.editorFocus?.set(false);
		if (this.webview) {
			this.localStore.clear();
			this.list?.rowsContainer.removeChild(this.webview?.element);
			this.webview?.dispose();
			this.webview = null;
		}

		this.list?.splice(0, this.list?.length);

		if (this.notebookViewModel && !this.notebookViewModel.isDirty()) {
			this.notebookService.destoryNotebookDocument(this.notebookViewModel.viewType!, this.notebookViewModel!.notebookDocument);
			this.notebookViewModel.dispose();
			this.notebookViewModel = undefined;
		}

		super.onHide();
	}

	setEditorVisible(visible: boolean, group: IEditorGroup | undefined): void {
		super.setEditorVisible(visible, group);
		this.groupListener.value = ((group as IEditorGroupView).onWillCloseEditor(e => this.onWillCloseEditorInGroup(e)));
	}

	private onWillCloseEditorInGroup(e: IEditorCloseEvent): void {
		const editor = e.editor;
		if (!(editor instanceof NotebookEditorInput)) {
			return; // only handle files
		}

		if (editor === this.input) {
			this.saveTextEditorViewState(editor);
		}
	}

	focus() {
		super.focus();
		this.editorFocus?.set(true);
	}

	async setInput(input: NotebookEditorInput, options: EditorOptions | undefined, token: CancellationToken): Promise<void> {
		if (this.input instanceof NotebookEditorInput) {
			this.saveTextEditorViewState(this.input);
		}

		await super.setInput(input, options, token);
		const model = await input.resolve();

		if (this.notebookViewModel === undefined || !this.notebookViewModel.equal(model) || this.webview === null) {
			this.detachModel();
			await this.attachModel(input, model);
		}

		// reveal cell if editor options tell to do so
		if (options instanceof NotebookEditorOptions && options.cellOptions) {
			const cellOptions = options.cellOptions;
			const cell = this.notebookViewModel!.viewCells.find(cell => cell.uri.toString() === cellOptions.resource.toString());
			if (cell) {
				this.revealInCenterIfOutsideViewport(cell);
				const editor = this.renderedEditors.get(cell)!;
				if (editor) {
					if (cellOptions.options?.selection) {
						const { selection } = cellOptions.options;
						editor.setSelection({
							...selection,
							endLineNumber: selection.endLineNumber || selection.startLineNumber,
							endColumn: selection.endColumn || selection.startColumn
						});
					}
					if (!cellOptions.options?.preserveFocus) {
						editor.focus();
					}
				}
			}
		}
	}

	clearInput(): void {
		if (this.input && this.input instanceof NotebookEditorInput && !this.input.isDisposed()) {
			this.saveTextEditorViewState(this.input);
		}

		super.clearInput();
	}

	private detachModel() {
		this.localStore.clear();
		this.notebookViewModel?.dispose();
		this.notebookViewModel = undefined;
		this.webview?.clearInsets();
		this.webview?.clearPreloadsCache();
	}

	private async attachModel(input: NotebookEditorInput, model: NotebookEditorModel) {
		if (!this.webview) {
			this.webview = new BackLayerWebView(this.webviewService, this.notebookService, this, this.environmentSerice);
			this.list?.rowsContainer.insertAdjacentElement('afterbegin', this.webview!.element);
		}

		this.notebookViewModel = this.instantiationService.createInstance(NotebookViewModel, input.viewType!, model);
		const viewState = this.loadTextEditorViewState(input);
		this.notebookViewModel.restoreEditorViewState(viewState);

		this.localStore.add(this.notebookViewModel.onDidChangeCells((e) => {
			this.updateViewCells(e);
		}));

		this.webview?.updateRendererPreloads(this.notebookViewModel.renderers);

		this.localStore.add(this.list!.onWillScroll(e => {
			this.webview!.updateViewScrollTop(-e.scrollTop, []);
		}));

		this.localStore.add(this.list!.onDidChangeContentHeight(() => {
			const scrollTop = this.list?.scrollTop || 0;
			const scrollHeight = this.list?.scrollHeight || 0;
			this.webview!.element.style.height = `${scrollHeight}px`;
			let updateItems: { cell: CellViewModel, output: IOutput, cellTop: number }[] = [];

			if (this.webview?.insetMapping) {
				this.webview?.insetMapping.forEach((value, key) => {
					let cell = value.cell;
					let index = this.notebookViewModel!.getViewCellIndex(cell);
					let cellTop = this.list?.getAbsoluteTop(index) || 0;
					if (this.webview!.shouldUpdateInset(cell, key, cellTop)) {
						updateItems.push({
							cell: cell,
							output: key,
							cellTop: cellTop
						});
					}
				});

				if (updateItems.length) {
					this.webview?.updateViewScrollTop(-scrollTop, updateItems);
				}
			}
		}));

		this.localStore.add(this.list!.onDidChangeFocus((e) => {
			if (e.elements.length > 0) {
				this.notebookService.updateNotebookActiveCell(input.viewType!, input.resource!, e.elements[0].handle);
			}
		}));

		this.list?.splice(0, this.list?.length || 0);
		this.list?.splice(0, 0, this.notebookViewModel!.viewCells as CellViewModel[]);
		this.list?.layout();
	}

	private saveTextEditorViewState(input: NotebookEditorInput): void {
		if (this.group && this.notebookViewModel) {
			const state = this.notebookViewModel.saveEditorViewState();
			this.editorMemento.saveEditorState(this.group, input.resource, state);
		}
	}

	private loadTextEditorViewState(input: NotebookEditorInput): INotebookEditorViewState | undefined {
		if (this.group) {
			return this.editorMemento.loadEditorState(this.group, input.resource);
		}

		return;
	}

	layout(dimension: DOM.Dimension): void {
		this.dimension = new DOM.Dimension(dimension.width, dimension.height);
		DOM.toggleClass(this.rootElement, 'mid-width', dimension.width < 1000 && dimension.width >= 600);
		DOM.toggleClass(this.rootElement, 'narrow-width', dimension.width < 600);
		DOM.size(this.body, dimension.width, dimension.height);
		this.list?.layout(dimension.height, dimension.width);
	}

	protected saveState(): void {
		if (this.input instanceof NotebookEditorInput) {
			this.saveTextEditorViewState(this.input);
		}

		super.saveState();
	}

	//#endregion

	//#region Editor Features

	selectElement(cell: ICellViewModel) {
		const index = this.notebookViewModel?.getViewCellIndex(cell);

		if (index !== undefined) {
			this.list?.setSelection([index]);
			this.list?.setFocus([index]);
		}
	}

	revealInView(cell: ICellViewModel) {
		const index = this.notebookViewModel?.getViewCellIndex(cell);

		if (index !== undefined) {
			this.list?.revealInView(index);
		}
	}

	revealInCenterIfOutsideViewport(cell: ICellViewModel) {
		const index = this.notebookViewModel?.getViewCellIndex(cell);

		if (index !== undefined) {
			this.list?.revealInCenterIfOutsideViewport(index);
		}
	}

	revealInCenter(cell: ICellViewModel) {
		const index = this.notebookViewModel?.getViewCellIndex(cell);

		if (index !== undefined) {
			this.list?.revealInCenter(index);
		}
	}

	revealLineInView(cell: ICellViewModel, line: number): void {
		const index = this.notebookViewModel?.getViewCellIndex(cell);

		if (index !== undefined) {
			this.list?.revealLineInView(index, line);
		}
	}

	revealLineInCenter(cell: ICellViewModel, line: number) {
		const index = this.notebookViewModel?.getViewCellIndex(cell);

		if (index !== undefined) {
			this.list?.revealLineInCenter(index, line);
		}
	}

	revealLineInCenterIfOutsideViewport(cell: ICellViewModel, line: number) {
		const index = this.notebookViewModel?.getViewCellIndex(cell);

		if (index !== undefined) {
			this.list?.revealLineInCenterIfOutsideViewport(index, line);
		}
	}

	revealRangeInView(cell: ICellViewModel, range: Range): void {
		const index = this.notebookViewModel?.getViewCellIndex(cell);

		if (index !== undefined) {
			this.list?.revealRangeInView(index, range);
		}
	}

	revealRangeInCenter(cell: ICellViewModel, range: Range): void {
		const index = this.notebookViewModel?.getViewCellIndex(cell);

		if (index !== undefined) {
			this.list?.revealRangeInCenter(index, range);
		}
	}

	revealRangeInCenterIfOutsideViewport(cell: ICellViewModel, range: Range): void {
		const index = this.notebookViewModel?.getViewCellIndex(cell);

		if (index !== undefined) {
			this.list?.revealRangeInCenterIfOutsideViewport(index, range);
		}
	}

	setCellSelection(cell: ICellViewModel, range: Range): void {
		const index = this.notebookViewModel?.getViewCellIndex(cell);

		if (index !== undefined) {
			this.list?.setCellSelection(index, range);
		}
	}

	changeDecorations(callback: (changeAccessor: IModelDecorationsChangeAccessor) => any): any {
		return this.notebookViewModel?.changeDecorations(callback);
	}

	//#endregion

	//#region Find Delegate

	public showFind() {
		this.findWidget.reveal();
	}

	public hideFind() {
		this.findWidget.hide();
		this.focus();
	}

	//#endregion

	//#region Cell operations
	layoutNotebookCell(cell: ICellViewModel, height: number) {
		let relayout = (cell: ICellViewModel, height: number) => {
			let index = this.notebookViewModel!.getViewCellIndex(cell);
			if (index >= 0) {
				this.list?.updateElementHeight(index, height);
			}
		};

		DOM.scheduleAtNextAnimationFrame(() => {
			relayout(cell, height);
		});
	}

	updateViewCells(splices: NotebookCellsSplice[]) {
		DOM.scheduleAtNextAnimationFrame(() => {
			splices.reverse().forEach((diff) => {
				this.list?.splice(diff[0], diff[1], diff[2].map(cell => {
					return this.instantiationService.createInstance(CellViewModel, this.notebookViewModel!.viewType, this.notebookViewModel!.handle, cell);
				}));
			});
		});
	}

	async insertNotebookCell(cell: ICellViewModel, type: CellKind, direction: 'above' | 'below', initialText: string = ''): Promise<void> {
		const newLanguages = this.notebookViewModel!.languages;
		const language = newLanguages && newLanguages.length ? newLanguages[0] : 'markdown';
		const index = this.notebookViewModel!.getViewCellIndex(cell);
		const insertIndex = direction === 'above' ? index : index + 1;
		const newModeCell = await this.notebookService.createNotebookCell(this.notebookViewModel!.viewType, this.notebookViewModel!.uri, insertIndex, language, type);
		newModeCell!.source = initialText.split(/\r?\n/g);
		const newCell = this.notebookViewModel!.insertCell(insertIndex, newModeCell!);

		this.list?.splice(insertIndex, 0, [newCell]);
		this.list?.setFocus([insertIndex]);

		if (type === CellKind.Markdown) {
			newCell.state = CellState.Editing;
		}

		DOM.scheduleAtNextAnimationFrame(() => {
			this.list?.revealInCenterIfOutsideViewport(insertIndex);
		});
	}

	async deleteNotebookCell(cell: ICellViewModel): Promise<void> {
		const index = this.notebookViewModel!.getViewCellIndex(cell);
		await this.notebookService.deleteNotebookCell(this.notebookViewModel!.viewType, this.notebookViewModel!.uri, index);
		this.notebookViewModel!.deleteCell(index);
		this.list?.splice(index, 1);
	}

<<<<<<< HEAD
	moveCellDown(cell: CellViewModel): void {
		const index = this.notebookViewModel!.getViewCellIndex(cell);
		const newIdx = index + 1;
		this.moveCellToIndex(cell, index, newIdx);
	}

	moveCellUp(cell: CellViewModel): void {
		const index = this.notebookViewModel!.getViewCellIndex(cell);
		const newIdx = index - 1;
		this.moveCellToIndex(cell, index, newIdx);
	}

	private moveCellToIndex(cell: CellViewModel, index: number, newIdx: number): void {
		if (!this.notebookViewModel!.moveCellToIdx(index, newIdx)) {
			return;
		}

		this.list?.splice(index, 1);
		this.list!.splice(newIdx, 0, [cell]);

		DOM.scheduleAtNextAnimationFrame(() => {
			this.list?.revealInCenterIfOutsideViewport(index + 1);
		});
	}

	editNotebookCell(cell: CellViewModel): void {
=======
	editNotebookCell(cell: ICellViewModel): void {
>>>>>>> e6fd2cf4
		cell.state = CellState.Editing;

		this.renderedEditors.get(cell)?.focus();
	}

	saveNotebookCell(cell: ICellViewModel): void {
		cell.state = CellState.Preview;
	}

	getActiveCell() {
		let elements = this.list?.getFocusedElements();

		if (elements && elements.length) {
			return elements[0];
		}

		return undefined;
	}

	focusNotebookCell(cell: ICellViewModel, focusEditor: boolean) {
		const index = this.notebookViewModel!.getViewCellIndex(cell);

		if (focusEditor) {
			this.list?.setFocus([index]);
			this.list?.setSelection([index]);
			this.list?.focusView();

			cell.state = CellState.Editing;
			cell.focusMode = CellFocusMode.Editor;
		} else {
			let itemDOM = this.list?.domElementAtIndex(index);
			if (document.activeElement && itemDOM && itemDOM.contains(document.activeElement)) {
				(document.activeElement as HTMLElement).blur();
			}

			cell.state = CellState.Preview;
			cell.focusMode = CellFocusMode.Editor;

			this.list?.setFocus([index]);
			this.list?.setSelection([index]);
			this.list?.focusView();
		}
	}

	//#endregion

	//#region MISC

	getLayoutInfo(): NotebookLayoutInfo {
		if (!this.list) {
			throw new Error('Editor is not initalized successfully');
		}

		return {
			width: this.dimension!.width,
			height: this.dimension!.height,
			fontInfo: this.fontInfo!
		};
	}
	getFontInfo(): BareFontInfo | undefined {
		return this.fontInfo;
	}

	triggerScroll(event: IMouseWheelEvent) {
		this.list?.triggerScrollFromMouseWheelEvent(event);
	}

	createInset(cell: CellViewModel, output: IOutput, shadowContent: string, offset: number) {
		if (!this.webview) {
			return;
		}

		let preloads = this.notebookViewModel!.renderers;

		if (!this.webview!.insetMapping.has(output)) {
			let index = this.notebookViewModel!.getViewCellIndex(cell);
			let cellTop = this.list?.getAbsoluteTop(index) || 0;

			this.webview!.createInset(cell, output, cellTop, offset, shadowContent, preloads);
		} else {
			let index = this.notebookViewModel!.getViewCellIndex(cell);
			let cellTop = this.list?.getAbsoluteTop(index) || 0;
			let scrollTop = this.list?.scrollTop || 0;

			this.webview!.updateViewScrollTop(-scrollTop, [{ cell: cell, output: output, cellTop: cellTop }]);
		}
	}

	removeInset(output: IOutput) {
		if (!this.webview) {
			return;
		}

		this.webview!.removeInset(output);
	}

	getOutputRenderer(): OutputRenderer {
		return this.outputRenderer;
	}

	//#endregion
}

const embeddedEditorBackground = 'walkThrough.embeddedEditorBackground';

registerThemingParticipant((theme, collector) => {
	const color = getExtraColor(theme, embeddedEditorBackground, { dark: 'rgba(0, 0, 0, .4)', extra_dark: 'rgba(200, 235, 255, .064)', light: '#f4f4f4', hc: null });
	if (color) {
		collector.addRule(`.monaco-workbench .part.editor > .content .notebook-editor .cell .monaco-editor-background,
			.monaco-workbench .part.editor > .content .notebook-editor .cell .margin-view-overlays { background: ${color}; }`);
	}
	const link = theme.getColor(textLinkForeground);
	if (link) {
		collector.addRule(`.monaco-workbench .part.editor > .content .notebook-editor .cell a { color: ${link}; }`);
	}
	const activeLink = theme.getColor(textLinkActiveForeground);
	if (activeLink) {
		collector.addRule(`.monaco-workbench .part.editor > .content .notebook-editor .cell a:hover,
			.monaco-workbench .part.editor > .content .notebook-editor .cell a:active { color: ${activeLink}; }`);
	}
	const shortcut = theme.getColor(textPreformatForeground);
	if (shortcut) {
		collector.addRule(`.monaco-workbench .part.editor > .content .notebook-editor code,
			.monaco-workbench .part.editor > .content .notebook-editor .shortcut { color: ${shortcut}; }`);
	}
	const border = theme.getColor(contrastBorder);
	if (border) {
		collector.addRule(`.monaco-workbench .part.editor > .content .notebook-editor .monaco-editor { border-color: ${border}; }`);
	}
	const quoteBackground = theme.getColor(textBlockQuoteBackground);
	if (quoteBackground) {
		collector.addRule(`.monaco-workbench .part.editor > .content .notebook-editor blockquote { background: ${quoteBackground}; }`);
	}
	const quoteBorder = theme.getColor(textBlockQuoteBorder);
	if (quoteBorder) {
		collector.addRule(`.monaco-workbench .part.editor > .content .notebook-editor blockquote { border-color: ${quoteBorder}; }`);
	}

	const inactiveListItem = theme.getColor('list.inactiveSelectionBackground');

	if (inactiveListItem) {
		collector.addRule(`.monaco-workbench .part.editor > .content .notebook-editor .output { background-color: ${inactiveListItem}; }`);
	}

	// Cell Margin
	collector.addRule(`.monaco-workbench .part.editor > .content .notebook-editor .monaco-list-row > div.cell { padding: 8px ${CELL_MARGIN}px 8px ${CELL_MARGIN}px; }`);
	collector.addRule(`.monaco-workbench .part.editor > .content .notebook-editor .output { margin: 8px ${CELL_MARGIN}px; }`);
});<|MERGE_RESOLUTION|>--- conflicted
+++ resolved
@@ -21,11 +21,7 @@
 import { IThemeService, registerThemingParticipant } from 'vs/platform/theme/common/themeService';
 import { BaseEditor } from 'vs/workbench/browser/parts/editor/baseEditor';
 import { EditorOptions, IEditorMemento, ICompositeCodeEditor, IEditorCloseEvent } from 'vs/workbench/common/editor';
-<<<<<<< HEAD
-import { INotebookEditor, NotebookLayoutInfo, CellState, NOTEBOOK_EDITOR_FOCUSED } from 'vs/workbench/contrib/notebook/browser/notebookBrowser';
-=======
-import { INotebookEditor, NotebookLayoutInfo, CellState, CellFocusMode, ICellViewModel } from 'vs/workbench/contrib/notebook/browser/notebookBrowser';
->>>>>>> e6fd2cf4
+import { INotebookEditor, NotebookLayoutInfo, CellState, NOTEBOOK_EDITOR_FOCUSED, CellFocusMode, ICellViewModel } from 'vs/workbench/contrib/notebook/browser/notebookBrowser';
 import { NotebookEditorInput, NotebookEditorModel } from 'vs/workbench/contrib/notebook/browser/notebookEditorInput';
 import { INotebookService } from 'vs/workbench/contrib/notebook/browser/notebookService';
 import { OutputRenderer } from 'vs/workbench/contrib/notebook/browser/view/output/outputRenderer';
@@ -574,26 +570,25 @@
 		this.list?.splice(index, 1);
 	}
 
-<<<<<<< HEAD
-	moveCellDown(cell: CellViewModel): void {
+	moveCellDown(cell: ICellViewModel): void {
 		const index = this.notebookViewModel!.getViewCellIndex(cell);
 		const newIdx = index + 1;
 		this.moveCellToIndex(cell, index, newIdx);
 	}
 
-	moveCellUp(cell: CellViewModel): void {
+	moveCellUp(cell: ICellViewModel): void {
 		const index = this.notebookViewModel!.getViewCellIndex(cell);
 		const newIdx = index - 1;
 		this.moveCellToIndex(cell, index, newIdx);
 	}
 
-	private moveCellToIndex(cell: CellViewModel, index: number, newIdx: number): void {
+	private moveCellToIndex(cell: ICellViewModel, index: number, newIdx: number): void {
 		if (!this.notebookViewModel!.moveCellToIdx(index, newIdx)) {
 			return;
 		}
 
 		this.list?.splice(index, 1);
-		this.list!.splice(newIdx, 0, [cell]);
+		this.list!.splice(newIdx, 0, [cell as CellViewModel]);
 
 		DOM.scheduleAtNextAnimationFrame(() => {
 			this.list?.revealInCenterIfOutsideViewport(index + 1);
@@ -601,9 +596,6 @@
 	}
 
 	editNotebookCell(cell: CellViewModel): void {
-=======
-	editNotebookCell(cell: ICellViewModel): void {
->>>>>>> e6fd2cf4
 		cell.state = CellState.Editing;
 
 		this.renderedEditors.get(cell)?.focus();
