--- conflicted
+++ resolved
@@ -1,11 +1,7 @@
 {
   "name": "code-oss-dev",
   "version": "1.50.0",
-<<<<<<< HEAD
   "distro": "072600857f7c674daf79daa6ae00cd4d4851f04b",
-=======
-  "distro": "4e70546a844cc9044dab1f605033be5c745f1940",
->>>>>>> 1d177e24
   "author": {
     "name": "Microsoft Corporation"
   },
