--- conflicted
+++ resolved
@@ -13,20 +13,14 @@
 	"config.npm.packageManager": "El administrador de paquetes utilizado para ejecutar secuencias de comandos. ",
 	"config.npm.exclude": "Configura patrones globales para carpetas que deben excluirse de la detección automática de scripts. ",
 	"config.npm.enableScriptExplorer": "Habilitar una vista de explorador para scripts de npm.",
-<<<<<<< HEAD
-=======
 	"config.npm.scriptExplorerAction": "La acción de clic predeterminada utilizada en el explorador de secuencias de comandos: 'abrir' o 'ejecutar', el valor predeterminado es 'abrir'.",
->>>>>>> 8647b7c1
 	"npm.parseError": "Detección de tareas de nueva gestión pública: no se pudo analizar el archivo {0}",
 	"taskdef.script": "Script npm que debe personalizarse.",
 	"taskdef.path": "La ruta de la carpeta del archivo package.json que proporciona la secuencia de comandos. Se puede omitir.",
 	"view.name": "Scripts Npm ",
 	"command.refresh": "Actualizar",
+	"command.run": "Ejecutar",
 	"command.debug": "Depurar",
-<<<<<<< HEAD
-	"command.openScript": "Abrir"
-=======
 	"command.openScript": "Abrir",
 	"command.runInstall": "Ejecutar instalación"
->>>>>>> 8647b7c1
 }